[package]
edition = "2021"
name = "cargo-coverage-annotations"
version = "0.4.3"
authors = ["Oren Ben-Kiki <oren@ben-kiki.org>"]
description = "Ensure annotations in code match actual coverage."
repository = "https://github.com/orenbenkiki/cargo-coverage-annotations"
readme = "README.md"
keywords = ["cargo", "git", "subcommand", "build"]
categories =[ "development-tools::build-utils", "development-tools::cargo-plugins"]
license = "GPL-3.0"

[badges.travis-ci]
repository = "orenbenkiki/cargo-coverage-annotations"

[dependencies]
<<<<<<< HEAD
regex = "^1.8.3"
xml-rs = "^0.8.4"
=======
regex = "^1.8.1"
xml-rs = "^0.8.13"
>>>>>>> 1f14f0c7
<|MERGE_RESOLUTION|>--- conflicted
+++ resolved
@@ -14,10 +14,5 @@
 repository = "orenbenkiki/cargo-coverage-annotations"
 
 [dependencies]
-<<<<<<< HEAD
 regex = "^1.8.3"
-xml-rs = "^0.8.4"
-=======
-regex = "^1.8.1"
-xml-rs = "^0.8.13"
->>>>>>> 1f14f0c7
+xml-rs = "^0.8.13"