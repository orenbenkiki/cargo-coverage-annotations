--- conflicted
+++ resolved
@@ -14,10 +14,5 @@
 repository = "orenbenkiki/cargo-coverage-annotations"
 
 [dependencies]
-<<<<<<< HEAD
 regex = "^1.8.3"
-xml-rs = "^0.8.13"
-=======
-regex = "^1.8.1"
-xml-rs = "^0.8.14"
->>>>>>> 97b2be1a
+xml-rs = "^0.8.14"